--- conflicted
+++ resolved
@@ -715,11 +715,6 @@
         f_dash = dispersion_real + 1j * dispersion_imag        
 
         hkl['abs(f_calc)'] = np.abs(structure_factors)
-<<<<<<< HEAD
-
-        hkl['phase_angle'] = np.angle(structure_factors, deg=True)
-=======
->>>>>>> db12e3b2
 
         # the phases are calculated without dispersion
         structure_factors = np.array(calc_f(
@@ -734,15 +729,9 @@
             f0j=information['f0j_anom'] - f_dash[None, :, None]
         ))
 
-<<<<<<< HEAD
-        
-        #template = '{h:>4d}{k:>4d}{l:>4d} {intensity:13.2f} {esd_int:13.2f} {abs(f_calc):13.2f} {phase_angle:7.1f}\n'
-        template = '{h} {k} {l} {intensity:.3f} {esd_int:.3f} {abs(f_calc):.3f} {phase_angle:.3f}\n'
-=======
         hkl['phase_angle'] = np.round(np.rad2deg(np.angle(structure_factors)),3) % 360
         #template = '{h:>4d}{k:>4d}{l:>4d} {intensity:13.2f} {esd_int:13.2f} {abs(f_calc):13.2f} {phase_angle:7.3f}\n'
         template = '{h} {k} {l} {intensity:.3f} {esd_int:.3f} {abs(f_calc):.4f} {phase_angle:.3f}\n'
->>>>>>> db12e3b2
         columns = [
             'refln_index_h',
             'refln_index_k',
