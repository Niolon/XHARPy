"""This module contains the core functionality, including the refinement
and its analysis from the XHARPy library.
"""
import warnings
import datetime
from typing import Callable, List, Dict, Tuple, Optional, Union, Any
import pandas as pd
from .common_jax import jax, jnp
import numpy as np
from functools import partial
from copy import deepcopy
import pickle
from scipy.optimize import minimize

from .defaults import get_parameter_index, get_value_or_default
from .structure.common import AtomInstructions
from .structure.construct import construct_values, construct_esds
from .restraints import resolve_restraints
from .conversion import calc_sin_theta_ov_lambda, ucif2ucart, cell_constants_to_M

@jax.jit
def calc_f(
    xyz: jnp.ndarray,
    uij: jnp.ndarray,
    cijk: jnp.ndarray,
    dijkl: jnp.ndarray,
    occupancies: jnp.ndarray,
    index_vec_h: jnp.ndarray,
    cell_mat_f: jnp.ndarray,
    symm_mats_vecs: Tuple[jnp.ndarray, jnp.ndarray],
    f0j: jnp.ndarray
) -> jnp.ndarray :
    """Given a set of parameters, calculate the structure factors for all given
    reflections

    Parameters
    ----------
    xyz : jnp.ndarray
        size (N,3) array of fractional coordinates for the atoms in the asymmetric 
        unit
    uij : jnp.ndarray
        size (N, 6) array of anisotropic displacement parameters (isotropic
        parameters have to be transformed to anitropic parameters). Parameters
        need to be in convention as used e.g. Shelxl or the cif as U.
        Order: U11, U22, U33, U23, U13, U12
    cijk : jnp.ndarray
        size (N, 10) array of hird-order Gram-Charlier parameters as defined
        in Inter. Tables of Cryst. B (2010): Eq 1.2.12.7. Order: C111, C222, 
        C333, C112, C122, C113, C133, C223, C233, C123
    dijkl : jnp.ndarray
        size (N, 15) array of fourth-order Gram-Charlier parameters as defined
        in Inter. Tables of Cryst. B (2010): Eq 1.2.12.7. Order: D1111, D2222,
        D3333, D1112, D1222, D1113, D_1333, D2223, D2333, D1122, D1133, D2233,
        D1123, D1223, D1233
    occupancies : jnp.ndarray
        size (N) array of atomic occupancies. Atoms on special positions need to have
        an occupancy of 1/multiplicity
    index_vec_h : jnp.ndarray
        size (H, 3) array of Miller indicees of observed reflections
    cell_mat_f : jnp.ndarray
        size (3, 3) array with the reciprocal lattice vectors (1/Angstroem) as row
        vectors
    symm_mats_vecs : Tuple[jnp.ndarray, jnp.ndarray]
        size (K, 3, 3) array of symmetry matrices and (K, 3) array of translation
        vectors for all symmetry elements in the unit cell
    f0j : jnp.ndarray
        size (K, N, H) array of atomic form factors for all reflections and symmetry
        generated atoms within the unit cells. Atoms on special positions are 
        present multiple times and have the atomic form factor of the full atom.

    Returns
    -------
    structure_factors: jnp.ndarray
        size (H)-sized array with complex structure factors for each reflection
    """

    #einsum indexes: k: n_symm, z: n_atom, h: n_hkl
    lengths_star = jnp.linalg.norm(cell_mat_f, axis=0)
    symm_mats_r, symm_vecs_t = symm_mats_vecs

    vec_h_symm = jnp.einsum('zx, kxy -> kzy', index_vec_h, symm_mats_r) # vectorised version of H.T @ R
    u_mats = uij[:, jnp.array([[0, 5, 4],
                               [5, 1, 3],
                               [4, 3, 2]])]

    # Shelxl / Ucif convention
    vib_factors = jnp.exp(-2 * jnp.pi**2 * jnp.einsum('kha, khb, zab -> kzh',
                                                      vec_h_symm,
                                                      vec_h_symm,
                                                      u_mats * jnp.outer(lengths_star, lengths_star)))

    gram_charlier3_indexes = jnp.array([[[0, 3, 5], [3, 4, 9], [5, 9, 6]],
                                        [[3, 4, 9], [4, 1, 7], [9, 7, 8]],
                                        [[5, 9, 6], [9, 7, 8], [6, 8, 2]]])
    cijk_inner_sum = jnp.einsum('kha, khb, khc, zabc -> kzh',
                               vec_h_symm,
                               vec_h_symm,
                               vec_h_symm,
                               cijk[:, gram_charlier3_indexes])
    gram_charlier3 = (4.0j * jnp.pi**3 / 3) * cijk_inner_sum
    gram_charlier4_indexes = jnp.array([[[[0, 3, 5],    [3, 9, 12],   [5, 12, 10]],
                                         [[3, 9, 12],   [9, 4, 13],  [12, 13, 14]],
                                         [[5, 12, 10], [12, 13, 14], [10, 14, 6]]],
                                        [[[3, 9, 12],  [9, 4, 13],   [12, 13, 14]],
                                         [[9, 4, 13],   [4, 1, 7],   [13, 7, 11]],
                                         [[12, 13, 14], [13, 7, 11], [14, 11, 8]]],
                                        [[[5, 12, 10], [12, 13, 14], [10, 14, 6]],
                                         [[12, 13, 14], [13, 7, 11], [14, 11, 8]],
                                         [[10, 14, 6], [14, 11, 8], [6, 8, 2]]]])
    dijkl_inner_sum = jnp.einsum('kha, khb, khc, khd, zabcd -> kzh',
                                 vec_h_symm,
                                 vec_h_symm,
                                 vec_h_symm,
                                 vec_h_symm,
                                 dijkl[:, gram_charlier4_indexes])
    gram_charlier4 = (2.0 * jnp.pi**4 / 3.0) * dijkl_inner_sum
    gc_factor = 1 - gram_charlier3 + gram_charlier4

    positions_symm = jnp.einsum('kxy, zy -> kzx', symm_mats_r, xyz) + symm_vecs_t[:, None, :]
    phases = jnp.exp(2j * jnp.pi * jnp.einsum('kzx, hx -> kzh', positions_symm, index_vec_h))
    structure_factors = jnp.sum(occupancies[None, :] *  jnp.einsum('kzh, kzh, kzh, kzh -> hz', phases, vib_factors, f0j, gc_factor), axis=-1)
    return structure_factors



def calc_lsq_factory(
    cell_mat_m: jnp.ndarray,
    symm_mats_vecs: Tuple[jnp.ndarray, jnp.ndarray],
    index_vec_h: jnp.ndarray,
    intensities_obs: jnp.ndarray,
    weights: jnp.ndarray,
    construction_instructions: List[AtomInstructions],
    f0j_core: jnp.ndarray,
    refinement_dict: Dict[str, Any],
    wavelength: Optional[float],
    restraint_instr_ind: List[Any]=[]
) -> Callable:
    """Creates calc_lsq functions that can be used with jax.jit and jax.grad.
    This way we can account for the very different needs of structures, while
    keeping the code down the line relatively simple.

    Parameters
    ----------
    cell_mat_m : jnp.ndarray
        size (3, 3) array with the cell vectors as row vectors (Angstroem)
    symm_mats_vecs : Tuple[jnp.ndarray, jnp.ndarray]
        size (K, 3, 3) array of symmetry  matrices and (K, 3) array of translation
        vectors for all symmetry elements in the unit cell
    index_vec_h : jnp.ndarray
        size (H, 3) array of Miller indicees of observed reflections
    intensities_obs : jnp.ndarray
        size (H) array of observed reflection intensities
    weights : jnp.ndarray
        size (H) array of weights for the individual reflections
    construction_instructions : List[AtomInstructions]
        List of instructions for reconstructing the atomic parameters
    f0j_core : jnp.ndarray
        size (N, H) array of atomic core form factors calculated separately
    refinement_dict : Dict[str, Any]
        Dictionary that contains options for the refinement.
    wavelength : Optional[float]
        wavelength of radiation used for measurement in Angstroem
    restraint_instr_ind : List[Any], optional
        List of internal restraint options. Is still very early in development,
        probably buggy and should not be used for research at the moment, by 
        default []

    Returns
    -------
    calc_lsq: Callable
        function that return the sum of least squares for a given set of 
        parameters and atomic form factors

    Raises
    ------
    NotImplementedError
        Core treatment method not implemented
    """
    cell_mat_f = jnp.linalg.inv(cell_mat_m).T
    flack_parameter = get_parameter_index('flack', refinement_dict)
    core = get_value_or_default('core', refinement_dict)
    core_parameter = get_parameter_index('core', refinement_dict)
 
    extinction = get_value_or_default('extinction', refinement_dict)
    extinction_parameter = get_parameter_index('extinction', refinement_dict)
    if extinction == 'shelxl':
        assert wavelength is not None, 'Wavelength needs to be defined in refinement_dict for shelxl extinction'
        sintheta = jnp.linalg.norm(jnp.einsum('xy, zy -> zx', cell_mat_f, index_vec_h), axis=1) / 2 * wavelength
        sintwotheta = 2 * sintheta * jnp.sqrt(1 - sintheta**2)
        extinction_factors = 0.001 * wavelength**3 / sintwotheta

<<<<<<< HEAD
=======
    tds = get_value_or_default('tds', refinement_dict)

    if tds == 'Zavodnik':
        tds_indexes = get_parameter_index('tds', refinement_dict)
        sin_th_ov_lam = jnp.linalg.norm(jnp.einsum('xy, zy -> zx', cell_mat_f, index_vec_h), axis=1) / 2
>>>>>>> 6463cb7f

    #construct_values_j = jax.jit(construct_values, static_argnums=(1))
    construct_values_j = jax.jit(partial(
        construct_values,
        construction_instructions=construction_instructions,
        cell_mat_m=cell_mat_m
    ))

    def function(parameters, f0j):
        #xyz, uij, cijk, dijkl, occupancies = construct_values_j(parameters, construction_instructions, cell_mat_m)
        xyz, uij, cijk, dijkl, occupancies = construct_values_j(parameters)
        if core == 'scale':
            f0j = parameters[core_parameter] * f0j + f0j_core[None, :, :]
        elif core == 'constant':
            f0j = f0j + f0j_core[None, :, :]
        elif core == 'combine':
            pass
        else:
            raise NotImplementedError('core description not implemented in lsq_factory')

        structure_factors = calc_f(
            xyz=xyz,
            uij=uij,
            cijk=cijk,
            dijkl=dijkl,
            occupancies=occupancies,
            index_vec_h=index_vec_h,
            cell_mat_f=cell_mat_f,
            symm_mats_vecs=symm_mats_vecs,
            f0j=f0j
        )
        if extinction == 'none':
            intensities_calc = parameters[0] * jnp.abs(structure_factors)**2
            #restraint_addition = 0
        elif extinction == 'shelxl':
            i_calc0 = jnp.abs(structure_factors)**2
            intensities_calc = parameters[0] * i_calc0 / jnp.sqrt(1 + parameters[extinction_parameter] * extinction_factors * i_calc0)
        elif extinction == 'secondary':
            i_calc0 = jnp.abs(structure_factors)**2             
            intensities_calc = parameters[0] * i_calc0 / (1 + parameters[extinction_parameter] * i_calc0)
            #restraint_addition = 0

        if tds == 'Zavodnik':
            a_tds = parameters[tds_indexes[0]] 
            b_tds = parameters[tds_indexes[1]]
            intensities_calc = intensities_calc * (1 + a_tds * sin_th_ov_lam**2 + b_tds * sin_th_ov_lam**3)

  
        if flack_parameter is not None:
            structure_factors2 = calc_f(
                xyz=xyz,
                uij=uij,
                cijk=cijk,
                dijkl=dijkl,
                occupancies=occupancies,
                index_vec_h=-index_vec_h,
                cell_mat_f=cell_mat_f,
                symm_mats_vecs=symm_mats_vecs,
                f0j=f0j
            )
            if extinction == 'none':
                intensities_calc2 = parameters[0] * jnp.abs(structure_factors2)**2
                #restraint_addition = 0
            elif extinction == 'shelxl':
                i_calc02 = jnp.abs(structure_factors2)**2
                intensities_calc2 = parameters[0] * i_calc02 / jnp.sqrt(1 + parameters[extinction_parameter] * extinction_factors * i_calc02)
            elif extinction == 'secondary':
                i_calc02 = jnp.abs(structure_factors2)**2             
                intensities_calc2 = parameters[0] * i_calc02 / (1 + parameters[extinction_parameter] * i_calc02)
                #restraint_addition = 0

            if tds == 'Zavodnik':
                intensities_calc2 = intensities_calc2 * (1 + a_tds * sin_th_ov_lam**2 + b_tds * sin_th_ov_lam**3)

            lsq = jnp.sum(weights * (intensities_obs - parameters[flack_parameter] * intensities_calc2 - (1 - parameters[flack_parameter]) * intensities_calc)**2) 
        else:
            lsq = jnp.sum(weights * (intensities_obs - intensities_calc)**2) 
        return lsq * (1 + resolve_restraints(xyz, uij, restraint_instr_ind, cell_mat_m) / (len(intensities_obs) - len(parameters)))
    return jax.jit(function)

def calc_var_cor_mat(
    cell_mat_m: jnp.ndarray,
    symm_mats_vecs: Tuple[jnp.ndarray, jnp.ndarray],
    index_vec_h: jnp.ndarray,
    intensities_obs: jnp.ndarray ,
    weights: jnp.ndarray,
    construction_instructions: List[AtomInstructions],
    f0j_core: jnp.ndarray,
    parameters: jnp.ndarray,
    f0j: jnp.ndarray,
    refinement_dict: Dict[str, Any],
    wavelength: Optional[float] = None
) -> jnp.ndarray:
    """Calculates the variance-covariance matrix for a given set of parameters
    At the moment is pretty slow, as it is not parallelised over reflections

    Parameters
    ----------
    cell_mat_m : jnp.ndarray
        size (3, 3) array with the cell vectors as row vectors (Angstroem)
    symm_mats_vecs : Tuple[jnp.ndarray, jnp.ndarray]
        size (K, 3, 3) array of symmetry matrices and (K, 3) array of translation 
        vectors for all symmetry elements in the unit cell
    index_vec_h : jnp.ndarray
        size (H, 3) array of Miller indicees of observed reflections
    intensities_obs : jnp.ndarray
        size (H) array of observed reflection intensities
    weights : jnp.ndarray
        size (H) array of weights for the individual reflections
    construction_instructions : List[AtomInstructions]
        List of instructions for reconstructing the atomic parameters
    f0j_core : jnp.ndarray
        size (N, H) array of atomic core form factors calculated separately
    parameters : jnp.ndarray
        size (P) array with the refined parameters
    f0j : jnp.ndarray
        size (K, N, H) array of atomic form factors for all reflections and symmetry
        generated atoms within the unit cells. Atoms on special positions are
        present multiple times and have the atomic form factor of the full atom.
    refinement_dict : Dict[str, Any]
        Dictionary that contains options for the refinement.
    wavelength : Optional[float], optional
        wavelength of radiation used for measurement in Angstroem, by default
        None

    Returns
    -------
    var_cov_mat: jnp.ndarray
        size (P, P) array containing the variance-covariance matrix

    Raises
    ------
    NotImplementedError
        Extinction method not implemented
    NotImplementedError
        Core treatment not implemented
    """   
    cell_mat_f = jnp.linalg.inv(cell_mat_m).T
    flack_parameter = get_parameter_index('flack', refinement_dict)
    core = get_value_or_default('core', refinement_dict)
    core_parameter = get_parameter_index('core', refinement_dict)
 
    extinction = get_value_or_default('extinction', refinement_dict)
    extinction_parameter = get_parameter_index('extinction', refinement_dict)
    if extinction == 'shelxl':
        assert wavelength is not None, 'Wavelength needs to be defined in refinement_dict for shelxl extinction'
        sintheta = jnp.linalg.norm(jnp.einsum('xy, zy -> zx', cell_mat_f, index_vec_h), axis=1) / 2 * wavelength
        sintwotheta = 2 * sintheta * jnp.sqrt(1 - sintheta**2)
        extinction_factors = 0.001 * wavelength**3 / sintwotheta

    tds = get_value_or_default('tds', refinement_dict)

    if tds == 'Zavodnik':
        tds_indexes = get_parameter_index('tds', refinement_dict)
        sin_th_ov_lam = jnp.linalg.norm(jnp.einsum('xy, zy -> zx', cell_mat_f, index_vec_h), axis=1) / 2
    
    #construct_values_j = jax.jit(construct_values, static_argnums=(1))
    construct_values_j = jax.jit(partial(
        construct_values,
        construction_instructions=construction_instructions,
        cell_mat_m=cell_mat_m
    ))

    def function(parameters, f0j, index):
        #xyz, uij, cijk, dijkl, occupancies = construct_values_j(
        #    parameters,
        #    construction_instructions,
        #    cell_mat_m
        #)
        xyz, uij, cijk, dijkl, occupancies = construct_values_j(
            parameters
        )
        if core == 'scale':
            f0j = parameters[core_parameter] * f0j + f0j_core[None, :, :]
        elif core == 'constant':
            f0j = f0j + f0j_core[None, :, :]
        elif core == 'combine':
            pass
        else:
            raise NotImplementedError('core description not implemented in lsq_factory')

        structure_factors = calc_f(
            xyz=xyz,
            uij=uij,
            cijk=cijk,
            dijkl=dijkl,
            occupancies=occupancies,
            index_vec_h=index_vec_h[None, index],
            cell_mat_f=cell_mat_f,
            symm_mats_vecs=symm_mats_vecs,
            f0j=f0j[:, :, index, None]
        )
        if extinction == 'none':
            intensities_calc = parameters[0] * jnp.abs(structure_factors)**2
            #restraint_addition = 0
        elif extinction == 'shelxl':
            i_calc0 = jnp.abs(structure_factors)**2
            intensities_calc = parameters[0] * i_calc0 / jnp.sqrt(1 + parameters[extinction_parameter] * extinction_factors[index] * i_calc0)
        elif extinction == 'secondary':
            i_calc0 = jnp.abs(structure_factors)**2             
            intensities_calc = parameters[0] * i_calc0 / (1 + parameters[extinction_parameter] * i_calc0)
            #restraint_addition = 0

        if tds == 'Zavodnik':
            a_tds = parameters[tds_indexes[0]] 
            b_tds = parameters[tds_indexes[1]]
            intensities_calc = intensities_calc * (1 + a_tds * sin_th_ov_lam**2 + b_tds * sin_th_ov_lam**3)

            
        if flack_parameter is not None:
            structure_factors2 = calc_f(
                xyz=xyz,
                uij=uij,
                cijk=cijk,
                dijkl=dijkl,
                occupancies=occupancies,
                index_vec_h=-index_vec_h[None, index],
                cell_mat_f=cell_mat_f,
                symm_mats_vecs=symm_mats_vecs,
                f0j=f0j[:, :, index, None]
            )
            if extinction == 'none':
                intensities_calc2 = parameters[0] * jnp.abs(structure_factors2)**2
                #restraint_addition = 0
            elif extinction == 'shelxl':
                i_calc02 = jnp.abs(structure_factors2)**2
                intensities_calc2 = parameters[0] * i_calc02 / jnp.sqrt(1 + parameters[extinction_parameter] * extinction_factors[index] * i_calc02)
            elif extinction == 'secondary':
                i_calc02 = jnp.abs(structure_factors2)**2             
                intensities_calc2 = parameters[0] * i_calc02 / (1 + parameters[extinction_parameter] * i_calc02)
                #restraint_addition = 0

            if tds == 'Zavodnik':
                intensities_calc2 = intensities_calc2 * (1 + a_tds * sin_th_ov_lam**2 + b_tds * sin_th_ov_lam**3)

            return parameters[flack_parameter] * intensities_calc2[0] - (1 - parameters[flack_parameter]) * intensities_calc[0]
        else:
            return intensities_calc[0]
    grad_func = jax.jit(jax.grad(function))

    collect = jnp.zeros((len(parameters), len(parameters)))

    # TODO: Figure out a way to make this more efficient
    for index, weight in enumerate(weights):
        val = grad_func(parameters, jnp.array(f0j), index)[:, None]
        collect += weight * (val @ val.T)

    lsq_func = calc_lsq_factory(
        cell_mat_m,
        symm_mats_vecs,
        index_vec_h,
        intensities_obs,
        weights,
        construction_instructions,
        f0j_core,
        refinement_dict,
        wavelength
    )
    chi_sq = lsq_func(parameters, jnp.array(f0j)) / (index_vec_h.shape[0] - len(parameters))

    return chi_sq * jnp.linalg.inv(collect)

def refine(
    cell: jnp.ndarray,
    symm_mats_vecs: Tuple[jnp.ndarray, jnp.ndarray], 
    hkl: pd.DataFrame, 
    construction_instructions: List[AtomInstructions], 
    parameters: jnp.ndarray, 
    wavelength: Optional[float] = None,
    refinement_dict: dict = {},
    computation_dict: dict = {} 
)-> Tuple[jnp.ndarray, jnp.ndarray, Dict[str, Any]]:
    """Refinement routine. The routine will refine for the given intensities
    against wR2(F^2).

    Parameters
    ----------
    cell : jnp.ndarray
        array with the lattice constants (Angstroem, Degree)
    symm_mats_vecs : Tuple[jnp.ndarray, jnp.ndarray]
        size (K, 3, 3) array of symmetry matrices and (K, 3) array of translation
        vectors for all symmetry elements in the unit cell
    hkl : pd.DataFrame
        pandas DataFrame containing the reflection data. Needs to have at least
        five columns: h, k, l, intensity, weight. Alternatively weight can be 
        substituted by esd_int. If no weight column is available the weights
        will be calculated as 1/esd_int**2. Additional columns will be ignored
    construction_instructions : List[AtomInstructions]
        List of instructions for reconstructing the atomic parameters from the
        list of refined parameters
    parameters : jnp.ndarray
        Starting values for the list of parameters
    wavelength : Optional[float], optional
        Measurement wavelength in Angstroem. Currently only used for Shelxl 
        style extinction correction. Can be omitted otherwise, by default None
    refinement_dict : dict, optional
        Dictionary with refinement options, by default {}

        Available options are:
          - f0j_source: 
            Source of the atomic form factors. The computation_dict 
            will be passed on to this method. See the individual files in
            f0j_sources for more information, by default 'gpaw'
            Tested options: 'gpaw', 'iam', 'gpaw_mpi'
            Some limitations: 'gpaw_spherical'
            Still untested: 'qe'
          - reload_step:   
            Starting with this step the computation will try to reuse the 
            density, if this is implemented in the source, by default 1
          - core:
            If this is implemented in a f0j_source, it will integrate the 
            frozen core density on a spherical grid and only use the valence
            density for the updated atomic form factos options are 
            'combine', which will not treat the core density separately,
            'constant' which will integrate and add the core density without
            scaling parameter and 'scale' which will refine a scaling 
            parameter for the core density which might for systematic
            deviations due to a coarse valence density grid (untested!)
            By default 'constant'
          - extinction:
            Use an extinction correction. Options: 'none' -> no extinction
            correction, 'shelxl' use the (empirical) formula used by SHELXL 
            to correct to correct for extinction, 'secondary' see Giacovazzo
            et al. 'Fundmentals of Crystallography' (1992) p.97, by default
            'none'
          - flack:
            Refinement of the flack parameter. Because xHARPy does not merge at
            the moment this should not be considered really implemented,
            by default False
          - max_dist_recalc:
            If the max difference in atomic positions is under this value in 
            Angstroems, no new structure factors will be calculated, by
            default 1e-6
          - max_iter:
            Maximum of refinement cycles if convergence not reached, by 
            default: 100
          - min_iter:
            Minimum refinement cycles. The refinement will stop if the
            wR2 increases if the current cycle is higher than min_iter,
            by default 10
          - core_io:
            Expects a tuple where the first entry can be 'save', 'load', 'none'
            which is the action that is taken with the core density. The 
            second argument in the tuple is the filename, to which the core
            density is saved to or loaded from
          - cutoff:
            Expects a tuple of three values where the first two are strings and
            the last one is a float value. First string is a cutoff mode. 
            Currently available are 'none' where all reflections are used,
            'sin(theta)/lambda' where the cutoff is set according to a user
            given resolution, 'fraction(f0jval)' where the resolution cutoff is
            set to include a certain fraction of the mean absolute *valence* 
            atomic form factors. 'I/esd(I)' can be used for excluding values
            based on the value over estimated standard deviation
            The second string can be either be 'above' or 'below' and 
            denominates in which direction values will be excluded.
            The final value is the actual cutoff value.
          - restraints:
            Not fully implemented. Do not use at the moment, by default []

    computation_dict : dict, optional
        Dict with options that are passed on to the f0j_source. See the 
        individual calc_f0j functions for a more detailed description, by 
        default {}

    Returns
    -------
    parameters: jnp.ndarray
        final refined parameters.
    var_cov_mat: jnp.ndarray,
        variance covariance matrix of the final refinement step
    information: Dict[str, Any]
        Dictionary with additional information, some of this is needed for 
        cif output

    Raises
    ------
    NotImplementedError
        f0j_source not implemented
    NotImplementedError
        Unknown core description
    NotImplementedError
        Second point where the core description could be missing
    """
    start = datetime.datetime.now()
    print('Started refinement at ', start)
    cell_mat_m = cell_constants_to_M(*cell)
    computation_dict = deepcopy(computation_dict)
    print('Preparing')
    index_vec_h = jnp.array(hkl[['h', 'k', 'l']].values.copy())
    type_symbols = [atom.element for atom in construction_instructions]
    parameters = jnp.array(parameters)
    constructed_xyz, constructed_uij, *_ = construct_values(parameters, construction_instructions, cell_mat_m)

    dispersion_real = jnp.array([atom.dispersion_real for atom in construction_instructions])
    dispersion_imag = jnp.array([atom.dispersion_imag for atom in construction_instructions])
    f_dash = dispersion_real + 1j * dispersion_imag
    f0j_source = get_value_or_default('f0j_source', refinement_dict)
    if f0j_source == 'gpaw':
        from .f0j_sources.gpaw_source import calc_f0j, calc_f0j_core
    elif f0j_source == 'iam':
        from .f0j_sources.iam_source import calc_f0j, calc_f0j_core
    elif f0j_source == 'gpaw_spherical':
        from .f0j_sources.gpaw_spherical_source import calc_f0j, calc_f0j_core
    elif f0j_source == 'qe':
        from .f0j_sources.qe_source import calc_f0j, calc_f0j_core
    elif f0j_source == 'gpaw_mpi':
        from .f0j_sources.gpaw_mpi_source import calc_f0j, calc_f0j_core
    elif f0j_source == 'tsc_file':
        from .f0j_sources.tsc_file_source import calc_f0j, calc_f0j_core
    elif f0j_source == 'nosphera2_orca':
        from .f0j_sources.nosphera2_orca_source import calc_f0j, calc_f0j_core
    elif f0j_source == 'custom_function':
        from .f0j_sources.custom_function_source import calc_f0j, calc_f0j_core
    else:
        raise NotImplementedError('Unknown type of f0j_source')

    reload_step = get_value_or_default('reload_step', refinement_dict)

    restraints = get_value_or_default('restraints', refinement_dict)
    if len(restraints) > 0:
        warnings.warn('Restraints are still highly experimental, The current implementation did not reproduce SHELXL results. So do not use them for research right now!')

    core_io, core_file = get_value_or_default('core_io', refinement_dict)
    core = get_value_or_default('core', refinement_dict)
    if f0j_source in ('iam') and core != 'combine':
        warnings.warn('core description is not possible with this f0j source')
    if core in ('scale', 'constant'):
        if core_io == 'load':
            with open(core_file, 'rb') as fo:
                f0j_core = pickle.load(fo)
            if index_vec_h.shape[0] != f0j_core.shape[1]:
                raise ValueError('The loaded core atomic form factors do not match the number of reflections')
            print('  loaded core atomic form factors from disk')
        elif f0j_source == 'qe':
            f0j_core, computation_dict = calc_f0j_core(
                cell_mat_m,
                construction_instructions,
                parameters,
                index_vec_h,
                computation_dict
            )
            f0j_core = jnp.array(f0j_core)
        else:
            f0j_core = jnp.array(calc_f0j_core(
                cell_mat_m,
                construction_instructions,
                parameters,
                index_vec_h,
                symm_mats_vecs,
                computation_dict
            ))
        if core_io == 'save':
            with open(core_file, 'wb') as fo:
                pickle.dump(f0j_core, fo)
            print('  saved core atomic form factors to disk')
        f0j_core += f_dash[:, None]

    elif core == 'combine':
        f0j_core = None
    else:
        raise NotImplementedError('Choose either scale, constant or combine for core description')

    max_distance_diff = get_value_or_default('max_dist_recalc', refinement_dict)

    max_iter = get_value_or_default('max_iter', refinement_dict)

    min_iter = get_value_or_default('min_iter', refinement_dict)


    if 'weight' not in hkl.columns:
        hkl['weight'] = 1 / hkl['esd_int']**2

    print('  calculating first atomic form factors')
    if reload_step == 0:
        restart = True
    else:
        restart = False

    f0j = calc_f0j(cell_mat_m,
                   construction_instructions,
                   parameters,
                   index_vec_h,
                   symm_mats_vecs,
                   computation_dict=computation_dict,
                   restart=restart,
                   explicit_core=f0j_core is not None)
    if f0j_core is None:
        f0j += f_dash[None,:,None]
    xyz_density = constructed_xyz

    cutoff_mode, cutoff_direction, cutoff_value = get_value_or_default('cutoff', refinement_dict)

    if cutoff_mode == 'none':
        hkl['included'] = True
    elif cutoff_mode in ('sin(theta)/lambda', 'fraction(f0jval)'):
        sinthovlam = np.array(calc_sin_theta_ov_lambda(jnp.linalg.inv(cell_mat_m).T, index_vec_h))
        if cutoff_mode == 'fraction(f0jval)':
            assert core != 'combine', 'This needs a separately calculated valence density'
            sort_args = np.argsort(sinthovlam)
            f0j_bar = np.mean(np.abs(f0j), axis=(0, 1))[sort_args]
            first_position = np.argwhere(np.cumsum(f0j_bar)/np.sum(f0j_bar) >= cutoff_value)[0][0]
            cutoff = float(sinthovlam[sort_args][first_position])
            print(f'  determined a sin(theta)/lambda cutoff of {cutoff:7.5f}')
        else:
            cutoff = cutoff_value
        hkl['included'] = True
        if cutoff_direction == 'above':
            hkl.loc[sinthovlam >= cutoff, 'included'] = False
        elif cutoff_direction == 'below':
            hkl.loc[sinthovlam < cutoff, 'included'] = False
        else:
            raise NotImplementedError("For the cutoff direction choose either 'above' or 'below'")
        print(f'  including {sum(hkl["included"])} of {len(hkl)} reflections')
    elif cutoff_mode == 'I/esd(I)':
        i_ov_esd = hkl['intensity'].values / hkl['esd_int'].values
        if cutoff_direction == 'above':
            hkl['included'] = i_ov_esd < cutoff_value
        elif cutoff_direction == 'below':
            hkl['included'] = i_ov_esd >= cutoff_value
        print(f'  including {sum(hkl["included"])} of {len(hkl)} reflections')
    else:
        raise NotImplementedError("cutoff_mode has to be 'none', 'sin(theta)/lambda', 'fraction_f0jval' or 'I/esd(I)")



    print('  building least squares function')
    calc_lsq = calc_lsq_factory(cell_mat_m,
                                symm_mats_vecs,
                                jnp.array(hkl[['h', 'k', 'l']].values),
                                jnp.array(hkl['intensity'].values),
                                jnp.array(hkl['weight'].values * hkl['included'].values.astype(np.int64)),
                                construction_instructions,
                                f0j_core,
                                refinement_dict,
                                wavelength,
                                restraints)
    print('  setting up gradients')
    grad_calc_lsq = jax.jit(jax.grad(calc_lsq))

    def minimize_scaling(x, parameters):
        parameters_new = None
        for index, value in enumerate(x):
            parameters_new = parameters.at[index].set(value)
        return calc_lsq(parameters_new, f0j), grad_calc_lsq(parameters_new, f0j)[:len(x)]
    print('step 0: Optimizing scaling')
    x = minimize(minimize_scaling,
                 args=(jnp.array(parameters)),
                 x0=parameters[0],
                 jac=True,
                 options={'gtol': 1e-8 * jnp.sum(hkl["intensity"].values**2 / hkl["esd_int"].values**2)})
    for index, val in enumerate(x.x):
        parameters = parameters.at[index].set(val)
    print(f'  wR2: {np.sqrt(x.fun / np.sum(hkl["intensity"].values**2 / hkl["esd_int"].values**2)):8.6f}, number of iterations: {x.nit}')

    r_opt_density = 1e10
    for refine in range(max_iter):
        print(f'  minimizing least squares sum')
        x = minimize(calc_lsq,
                     parameters,
                     jac=grad_calc_lsq,
                     method='BFGS',
                     args=(jnp.array(f0j)),
                     options={'gtol': 1e-13 * jnp.sum(hkl["intensity"].values**2 / hkl["esd_int"].values**2)})
        print(f'  wR2: {np.sqrt(x.fun / np.sum(hkl["intensity"].values**2 / hkl["esd_int"].values**2)):8.6f}, number of iterations: {x.nit}')
        shift = parameters - x.x
        parameters = jnp.array(x.x) 

        #if x.nit == 0:
        #    break
        if x.fun < r_opt_density or refine < min_iter:
            r_opt_density = x.fun
        else:
            break
        #with open('save_par_model.pkl', 'wb') as fo:
        #    pickle.dump({
        #        'construction_instructions': construction_instructions,
        #        'parameters': parameters
        #    }, fo) 
        
        constructed_xyz, *_ = construct_values(parameters, construction_instructions, cell_mat_m)
        restart = refine >= reload_step - 1
        if np.max(np.linalg.norm(np.einsum('xy, zy -> zx', cell_mat_m, constructed_xyz - xyz_density), axis=-1)) > max_distance_diff:
            print(f'step {refine + 1}: calculating new structure factors')
            del(f0j)

            f0j = calc_f0j(cell_mat_m,
                           construction_instructions,
                           parameters,
                           index_vec_h,
                           symm_mats_vecs,
                           computation_dict=computation_dict,
                           restart=restart,
                           explicit_core=f0j_core is not None)
            if f0j_core is None:
                f0j += f_dash[None,:,None]
            xyz_density = constructed_xyz
        else:
            print(f'step {refine + 1}: atom_positions are converged. No new structure factor calculation.')
    print('Calculation finished. calculating variance-covariance matrix.')
    var_cov_mat = calc_var_cor_mat(cell_mat_m,
                                   symm_mats_vecs,
                                   index_vec_h,
                                   jnp.array(hkl['intensity'].values),
                                   jnp.array(hkl['weight'].values * hkl['included'].values.astype(np.int64)),
                                   construction_instructions,
                                   f0j_core,
                                   parameters,
                                   f0j,
                                   refinement_dict,
                                   wavelength)
    if core == 'constant':
        f0j_all = f0j + f0j_core[None, :, :]
    elif core == 'scale':
        core_parameter = get_parameter_index('core', refinement_dict)
        f0j_all = parameters[core_parameter] * f0j + f0j_core[None, :, :]
    elif core == 'combine':
        f0j_all = f0j
    else:
        raise NotImplementedError('The used core is not implemented at the end of the har function (calculation of f0j')
    shift_ov_su = shift / np.sqrt(np.diag(var_cov_mat))
    end = datetime.datetime.now()
    print('Ended refinement at ', end)

    additional_information = {
        'f0j_anom': f0j_all,
        'shift_ov_su': shift_ov_su,
        'start': start,
        'end': end,
        'wR2 (approx)': np.sqrt(x.fun / np.sum(hkl["intensity"].values**2 / hkl["esd_int"].values**2))
    }
    return parameters, var_cov_mat, additional_information
<|MERGE_RESOLUTION|>--- conflicted
+++ resolved
@@ -189,14 +189,11 @@
         sintwotheta = 2 * sintheta * jnp.sqrt(1 - sintheta**2)
         extinction_factors = 0.001 * wavelength**3 / sintwotheta
 
-<<<<<<< HEAD
-=======
     tds = get_value_or_default('tds', refinement_dict)
 
     if tds == 'Zavodnik':
         tds_indexes = get_parameter_index('tds', refinement_dict)
         sin_th_ov_lam = jnp.linalg.norm(jnp.einsum('xy, zy -> zx', cell_mat_f, index_vec_h), axis=1) / 2
->>>>>>> 6463cb7f
 
     #construct_values_j = jax.jit(construct_values, static_argnums=(1))
     construct_values_j = jax.jit(partial(
